--- conflicted
+++ resolved
@@ -63,11 +63,9 @@
     moviepy
     faster_whisper
     sentence_transformers
-<<<<<<< HEAD
     gradio
-=======
     arxiv
->>>>>>> 4f9874d6
+
 
 [options.packages.find]
 where = .
